--- conflicted
+++ resolved
@@ -22,11 +22,6 @@
 export default [
     {
         ignores: [
-<<<<<<< HEAD
-            ".nyc_output",
-=======
-            ".temp",
->>>>>>> 2c29d7ad
             "coverage",
             "dist",
             "**/node_modules",
