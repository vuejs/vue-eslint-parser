--- conflicted
+++ resolved
@@ -30,10 +30,6 @@
 
     "skipLibCheck": true
   },
-<<<<<<< HEAD
-  "include": ["src/**/*.ts", "tsdown.config.ts"]
-=======
-  "include": ["src/**/*.ts"],
+  "include": ["src/**/*.ts", "tsdown.config.ts"],
   "references": [{ "path": "./tsconfig.test.json" }]
->>>>>>> 2c29d7ad
 }