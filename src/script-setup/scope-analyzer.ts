import type * as escopeTypes from "eslint-scope"
import type { ParserOptions } from "../common/parser-options"
import type {
    Reference,
    VAttribute,
    VDirective,
    VDocumentFragment,
    VElement,
    VExpressionContainer,
} from "../ast"
import { traverseNodes } from "../ast"
import { getEslintScope } from "../common/eslint-scope"
import {
    findGenericDirective,
    isScriptElement,
    isScriptSetupElement,
} from "../common/ast-utils"

const BUILTIN_COMPONENTS = new Set([
    "template",
    "slot",
    "component",
    "Component",
    "transition",
    "Transition",
    "transition-group",
    "TransitionGroup",
    "keep-alive",
    "KeepAlive",
    "teleport",
    "Teleport",
    "suspense",
    "Suspense",
])

const BUILTIN_DIRECTIVES = new Set([
    "bind",
    "on",
    "text",
    "html",
    "show",
    "if",
    "else",
    "else-if",
    "for",
    "model",
    "slot",
    "pre",
    "cloak",
    "once",
    "memo",
    "is",
])

/**
 * @see https://github.com/vuejs/core/blob/48de8a42b7fed7a03f7f1ff5d53d6a704252cafe/packages/shared/src/domTagConfig.ts#L5-L28
 */
// https://developer.mozilla.org/en-US/docs/Web/HTML/Element
const HTML_TAGS =
    "html,body,base,head,link,meta,style,title,address,article,aside,footer," +
    "header,h1,h2,h3,h4,h5,h6,nav,section,div,dd,dl,dt,figcaption," +
    "figure,picture,hr,img,li,main,ol,p,pre,ul,a,b,abbr,bdi,bdo,br,cite,code," +
    "data,dfn,em,i,kbd,mark,q,rp,rt,ruby,s,samp,small,span,strong,sub,sup," +
    "time,u,var,wbr,area,audio,map,track,video,embed,object,param,source," +
    "canvas,script,noscript,del,ins,caption,col,colgroup,table,thead,tbody,td," +
    "th,tr,button,datalist,fieldset,form,input,label,legend,meter,optgroup," +
    "option,output,progress,select,textarea,details,dialog,menu," +
    "summary,template,blockquote,iframe,tfoot"

// https://developer.mozilla.org/en-US/docs/Web/SVG/Element
const SVG_TAGS =
    "svg,animate,animateMotion,animateTransform,circle,clipPath,color-profile," +
    "defs,desc,discard,ellipse,feBlend,feColorMatrix,feComponentTransfer," +
    "feComposite,feConvolveMatrix,feDiffuseLighting,feDisplacementMap," +
    "feDistanceLight,feDropShadow,feFlood,feFuncA,feFuncB,feFuncG,feFuncR," +
    "feGaussianBlur,feImage,feMerge,feMergeNode,feMorphology,feOffset," +
    "fePointLight,feSpecularLighting,feSpotLight,feTile,feTurbulence,filter," +
    "foreignObject,g,hatch,hatchpath,image,line,linearGradient,marker,mask," +
    "mesh,meshgradient,meshpatch,meshrow,metadata,mpath,path,pattern," +
    "polygon,polyline,radialGradient,rect,set,solidcolor,stop,switch,symbol," +
    "text,textPath,title,tspan,unknown,use,view"

const NATIVE_TAGS = new Set([...HTML_TAGS.split(","), ...SVG_TAGS.split(",")])

const COMPILER_MACROS_AT_ROOT = new Set([
    "defineProps",
    "defineEmits",
    "defineExpose",
    "withDefaults",
    // Added in vue 3.3
    "defineOptions",
    "defineSlots",
])

/**
 * `casing.camelCase()` converts the beginning to lowercase,
 * but does not convert the case of the beginning character when converting with Vue3.
 * @see https://github.com/vuejs/vue-next/blob/48de8a42b7fed7a03f7f1ff5d53d6a704252cafe/packages/shared/src/index.ts#L109
 */
function camelize(str: string) {
    return str.replace(/-(\w)/gu, (_, c) => (c ? c.toUpperCase() : ""))
}

function capitalize(str: string) {
    return str[0].toUpperCase() + str.slice(1)
}

/**
 * Analyze `<script setup>` scope.
 * This method does the following process:
 *
 * 1. Add a virtual reference to the variables used in the template to mark them as used.
 * (This is the same way typescript-eslint marks a `React` variable.)
 *
 * 2. If compiler macros were used, add these variables as global variables.
 */
export function analyzeScriptSetupScope(
    scopeManager: escopeTypes.ScopeManager,
    templateBody: VElement | undefined,
    df: VDocumentFragment,
    parserOptions: ParserOptions,
): void {
    analyzeUsedInTemplateVariables(scopeManager, templateBody, df)

<<<<<<< HEAD
    analyzeScriptSetupVariables(scopeManager, df)
=======
    analyzeCompilerMacrosVariables(scopeManager, parserOptions)
>>>>>>> 92c0d883
}

function extractVariables(scopeManager: escopeTypes.ScopeManager) {
    const scriptVariables = new Map<string, escopeTypes.Variable>()
    const globalScope = scopeManager.globalScope
    if (!globalScope) {
        return scriptVariables
    }
    for (const variable of globalScope.variables) {
        scriptVariables.set(variable.name, variable)
    }
    const moduleScope = globalScope.childScopes.find(
        (scope) => scope.type === "module",
    )
    for (const variable of (moduleScope && moduleScope.variables) || []) {
        scriptVariables.set(variable.name, variable)
    }
    return scriptVariables
}

/**
 * Analyze the variables used in the template.
 * Add a virtual reference to the variables used in the template to mark them as used.
 * (This is the same way typescript-eslint marks a `React` variable.)
 */
function analyzeUsedInTemplateVariables(
    scopeManager: escopeTypes.ScopeManager,
    templateBody: VElement | undefined,
    df: VDocumentFragment,
) {
    const scriptVariables = extractVariables(scopeManager)

    const markedVariables = new Set<string>()

    /**
     * @see https://github.com/vuejs/vue-next/blob/48de8a42b7fed7a03f7f1ff5d53d6a704252cafe/packages/compiler-core/src/transforms/transformElement.ts#L335
     */
    function markSetupReferenceVariableAsUsed(name: string) {
        if (scriptVariables.has(name)) {
            markVariableAsUsed(name)
            return true
        }
        const camelName = camelize(name)
        if (scriptVariables.has(camelName)) {
            markVariableAsUsed(camelName)
            return true
        }
        const pascalName = capitalize(camelName)
        if (scriptVariables.has(pascalName)) {
            markVariableAsUsed(pascalName)
            return true
        }
        return false
    }

    function markVariableAsUsed(nameOrRef: string | Reference) {
        let name: string
        let isValueReference: boolean | undefined
        let isTypeReference: boolean | undefined
        if (typeof nameOrRef === "string") {
            name = nameOrRef
        } else {
            name = nameOrRef.id.name
            isValueReference = nameOrRef.isValueReference
            isTypeReference = nameOrRef.isTypeReference
        }
        const variable = scriptVariables.get(name)
        if (!variable || variable.identifiers.length === 0) {
            return
        }
        if (markedVariables.has(name)) {
            return
        }
        markedVariables.add(name)

        const reference = new (getEslintScope().Reference)()
        ;(reference as any).vueUsedInTemplate = true // Mark for debugging.
        reference.from = variable.scope
        reference.identifier = variable.identifiers[0]
        reference.isWrite = () => false
        reference.isWriteOnly = () => false
        reference.isRead = () => true
        reference.isReadOnly = () => true
        reference.isReadWrite = () => false
        // For typescript-eslint
        reference.isValueReference = isValueReference
        reference.isTypeReference = isTypeReference

        variable.references.push(reference)
        reference.resolved = variable

        if (reference.isTypeReference) {
            // @typescript-eslint/no-unused-vars treats type references at the same position as recursive references,
            // so without this flag it will be marked as unused.
            ;(variable as any).eslintUsed = true
        }
    }

    function processVExpressionContainer(node: VExpressionContainer) {
        for (const reference of node.references.filter(
            (ref) => ref.variable == null,
        )) {
            markVariableAsUsed(reference)
        }
    }

    function processVElement(node: VElement) {
        if (
            (node.rawName === node.name && NATIVE_TAGS.has(node.rawName)) ||
            BUILTIN_COMPONENTS.has(node.rawName)
        ) {
            return
        }
        if (!markSetupReferenceVariableAsUsed(node.rawName)) {
            // Check namespace
            // https://github.com/vuejs/vue-next/blob/48de8a42b7fed7a03f7f1ff5d53d6a704252cafe/packages/compiler-core/src/transforms/transformElement.ts#L306
            const dotIndex = node.rawName.indexOf(".")
            if (dotIndex > 0) {
                markSetupReferenceVariableAsUsed(
                    node.rawName.slice(0, dotIndex),
                )
            }
        }
    }

    function processVAttribute(node: VAttribute | VDirective) {
        if (node.directive) {
            if (BUILTIN_DIRECTIVES.has(node.key.name.name)) {
                return
            }
            markSetupReferenceVariableAsUsed(`v-${node.key.name.rawName}`)
        } else if (node.key.name === "ref" && node.value) {
            markVariableAsUsed(node.value.value)
        }
    }

    if (templateBody) {
        // Analyze `<template>`
        traverseNodes(templateBody, {
            enterNode(node) {
                if (node.type === "VExpressionContainer") {
                    processVExpressionContainer(node)
                } else if (node.type === "VElement") {
                    processVElement(node)
                } else if (node.type === "VAttribute") {
                    processVAttribute(node)
                }
            },
            leaveNode() {
                /* noop */
            },
        })
    }

    for (const child of df.children) {
        if (child.type === "VElement") {
            if (isScriptSetupElement(child)) {
                // Analyze <script setup lang="ts" generic="...">
                const generic = findGenericDirective(child)
                if (generic) {
                    processVExpressionContainer(generic.value)
                }
            } else if (child.name === "style") {
                // Analyze CSS v-bind()
                for (const node of child.children) {
                    if (node.type === "VExpressionContainer") {
                        processVExpressionContainer(node)
                    }
                }
            }
        }
    }
}

/**
 * Analyze <script setup> variables.
 * - Analyze compiler macros.
 *   If compiler macros were used, add these variables as global variables.
 * - Generic variables.
 *   If defined generics are used, add these variables as global variables.
 */
function analyzeScriptSetupVariables(
    scopeManager: escopeTypes.ScopeManager,
<<<<<<< HEAD
    df: VDocumentFragment,
=======
    parserOptions: ParserOptions,
>>>>>>> 92c0d883
) {
    const globalScope = scopeManager.globalScope
    if (!globalScope) {
        return
    }
<<<<<<< HEAD
=======
    const customMacros = new Set(
        parserOptions.vueFeatures?.customMacros &&
        Array.isArray(parserOptions.vueFeatures.customMacros)
            ? parserOptions.vueFeatures.customMacros
            : [],
    )

    const compilerMacroVariables = new Map<string, escopeTypes.Variable>()
>>>>>>> 92c0d883

    const genericDefineNames = new Set<string>()
    const scriptElement = df.children.find(isScriptElement)
    if (
        scriptElement &&
        isScriptSetupElement(scriptElement) &&
        findGenericDirective(scriptElement)
    ) {
        for (const variable of scriptElement.variables) {
            if (variable.kind === "generic") {
                genericDefineNames.add(variable.id.name)
            }
        }
    }

    const newThrough: escopeTypes.Reference[] = []
    for (const reference of globalScope.through) {
        if (
            COMPILER_MACROS_AT_ROOT.has(reference.identifier.name) ||
            customMacros.has(reference.identifier.name)
        ) {
            if (
                reference.from.type === "global" ||
                reference.from.type === "module"
            ) {
                addCompilerMacroVariable(reference)
                // This reference is removed from `Scope#through`.
                continue
            }
        }
        if (genericDefineNames.has(reference.identifier.name)) {
            addGenericVariable(reference)
            // This reference is removed from `Scope#through`.
            continue
        }

        newThrough.push(reference)
    }

    globalScope.through = newThrough

    function addCompilerMacroVariable(reference: escopeTypes.Reference) {
        addVariable(globalScope, reference)
    }

    function addGenericVariable(reference: escopeTypes.Reference) {
        addVariable(globalScope, reference)
    }
}

function addVariable(
    scope: escopeTypes.Scope,
    reference: escopeTypes.Reference,
) {
    const name = reference.identifier.name
    let variable = scope.set.get(name)
    if (!variable) {
        variable = new (getEslintScope().Variable)()
        variable.name = name
        variable.scope = scope
        scope.variables.push(variable)
        scope.set.set(name, variable)
    }
    // Links the variable and the reference.
    reference.resolved = variable
    variable.references.push(reference)
}<|MERGE_RESOLUTION|>--- conflicted
+++ resolved
@@ -122,11 +122,7 @@
 ): void {
     analyzeUsedInTemplateVariables(scopeManager, templateBody, df)
 
-<<<<<<< HEAD
-    analyzeScriptSetupVariables(scopeManager, df)
-=======
-    analyzeCompilerMacrosVariables(scopeManager, parserOptions)
->>>>>>> 92c0d883
+    analyzeScriptSetupVariables(scopeManager, df, parserOptions)
 }
 
 function extractVariables(scopeManager: escopeTypes.ScopeManager) {
@@ -310,27 +306,19 @@
  */
 function analyzeScriptSetupVariables(
     scopeManager: escopeTypes.ScopeManager,
-<<<<<<< HEAD
     df: VDocumentFragment,
-=======
     parserOptions: ParserOptions,
->>>>>>> 92c0d883
 ) {
     const globalScope = scopeManager.globalScope
     if (!globalScope) {
         return
     }
-<<<<<<< HEAD
-=======
     const customMacros = new Set(
         parserOptions.vueFeatures?.customMacros &&
         Array.isArray(parserOptions.vueFeatures.customMacros)
             ? parserOptions.vueFeatures.customMacros
             : [],
     )
-
-    const compilerMacroVariables = new Map<string, escopeTypes.Variable>()
->>>>>>> 92c0d883
 
     const genericDefineNames = new Set<string>()
     const scriptElement = df.children.find(isScriptElement)
