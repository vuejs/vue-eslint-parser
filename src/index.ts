--- conflicted
+++ resolved
@@ -67,84 +67,7 @@
         document = null
         locationCalculator = null
     } else {
-<<<<<<< HEAD
         ;({ result, document, locationCalculator } = parseAsSFC(code, options))
-=======
-        const optionsForTemplate = {
-            ...options,
-            ecmaVersion: options.ecmaVersion || DEFAULT_ECMA_VERSION,
-        }
-        const skipParsingScript = options.parser === false
-        const tokenizer = new HTMLTokenizer(code, optionsForTemplate)
-        const rootAST = new HTMLParser(tokenizer, optionsForTemplate).parse()
-
-        locationCalculator = new LocationCalculatorForHtml(
-            tokenizer.gaps,
-            tokenizer.lineTerminators,
-        )
-        const scripts = rootAST.children.filter(isScriptElement)
-        const template = rootAST.children.find(isTemplateElement)
-        const templateLang = getLang(template) || "html"
-        const concreteInfo: AST.HasConcreteInfo = {
-            tokens: rootAST.tokens,
-            comments: rootAST.comments,
-            errors: rootAST.errors,
-        }
-        const templateBody =
-            template != null && templateLang === "html"
-                ? Object.assign(template, concreteInfo)
-                : undefined
-
-        const scriptParser = getScriptParser(options.parser, () =>
-            getParserLangFromSFC(rootAST),
-        )
-        let scriptSetup: VElement | undefined
-        if (skipParsingScript || !scripts.length) {
-            result = parseScript("", {
-                ...options,
-                ecmaVersion: options.ecmaVersion || DEFAULT_ECMA_VERSION,
-                parser: scriptParser,
-            })
-        } else if (
-            scripts.length === 2 &&
-            (scriptSetup = scripts.find(isScriptSetupElement))
-        ) {
-            result = parseScriptSetupElements(
-                scriptSetup,
-                scripts.find((e) => e !== scriptSetup)!,
-                code,
-                new LinesAndColumns(tokenizer.lineTerminators),
-                {
-                    ...options,
-                    parser: scriptParser,
-                },
-            )
-        } else {
-            result = parseScriptElement(
-                scripts[0],
-                code,
-                new LinesAndColumns(tokenizer.lineTerminators),
-                {
-                    ...options,
-                    parser: scriptParser,
-                },
-            )
-        }
-
-        if (options.vueFeatures?.styleCSSVariableInjection ?? true) {
-            const styles = rootAST.children.filter(isStyleElement)
-            parseStyleElements(styles, locationCalculator, {
-                ...options,
-                parser: getScriptParser(options.parser, function* () {
-                    yield "<template>"
-                    yield getParserLangFromSFC(rootAST)
-                }),
-            })
-        }
-
-        result.ast.templateBody = templateBody
-        document = rootAST
->>>>>>> d900ec22
     }
 
     result.services = Object.assign(
@@ -221,10 +144,15 @@
             },
         )
     } else {
-        result = parseScriptElement(scripts[0], locationCalculator, {
-            ...options,
-            parser: scriptParser,
-        })
+        result = parseScriptElement(
+            scripts[0],
+            code,
+            new LinesAndColumns(tokenizer.lineTerminators),
+            {
+                ...options,
+                parser: scriptParser,
+            },
+        )
     }
 
     if (options.vueFeatures?.styleCSSVariableInjection ?? true) {
